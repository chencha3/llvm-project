//===- VectorUnrollDistribute.cpp - patterns to do vector unrolling -------===//
//
// Part of the LLVM Project, under the Apache License v2.0 with LLVM Exceptions.
// See https://llvm.org/LICENSE.txt for license information.
// SPDX-License-Identifier: Apache-2.0 WITH LLVM-exception
//
//===----------------------------------------------------------------------===//
//
// This file implements patterns to do vector unrolling and vector distribution.
//
//===----------------------------------------------------------------------===//

#include "mlir/Dialect/Affine/IR/AffineOps.h"
#include "mlir/Dialect/Utils/IndexingUtils.h"
#include "mlir/Dialect/Vector/Transforms/VectorTransforms.h"
#include "mlir/Interfaces/VectorInterfaces.h"
#include "llvm/ADT/MapVector.h"
#include "llvm/ADT/STLExtras.h"
#include "llvm/Support/Debug.h"
#include "llvm/Support/InterleavedRange.h"
#include <optional>

#define DEBUG_TYPE "vector-unroll"
#define DBGS() (llvm::dbgs() << "[" DEBUG_TYPE "]: ")
#define LDBG(X) LLVM_DEBUG(DBGS() << X << "\n")

using namespace mlir;
using namespace mlir::vector;

/// Compute the indices of the slice `index` for a transfer op.
static SmallVector<Value> sliceTransferIndices(ArrayRef<int64_t> elementOffsets,
                                               ArrayRef<Value> indices,
                                               AffineMap permutationMap,
                                               Location loc,
                                               OpBuilder &builder) {
  MLIRContext *ctx = builder.getContext();
  auto isBroadcast = [](AffineExpr expr) {
    if (auto constExpr = dyn_cast<AffineConstantExpr>(expr))
      return constExpr.getValue() == 0;
    return false;
  };
  // Compute 'sliceIndices' by adding 'sliceOffsets[i]' to 'indices[i]'.
  SmallVector<Value> slicedIndices(indices);
  for (const auto &dim : llvm::enumerate(permutationMap.getResults())) {
    if (isBroadcast(dim.value()))
      continue;
    unsigned pos = cast<AffineDimExpr>(dim.value()).getPosition();
    auto expr = getAffineDimExpr(0, builder.getContext()) +
                getAffineConstantExpr(elementOffsets[dim.index()], ctx);
    auto map = AffineMap::get(/*dimCount=*/1, /*symbolCount=*/0, expr);
    slicedIndices[pos] =
        builder.create<affine::AffineApplyOp>(loc, map, indices[pos]);
  }
  return slicedIndices;
}

// Clones `op` into a new operations that takes `operands` and returns
// `resultTypes`.
static Operation *cloneOpWithOperandsAndTypes(OpBuilder &builder, Location loc,
                                              Operation *op,
                                              ArrayRef<Value> operands,
                                              ArrayRef<Type> resultTypes) {
  return builder.create(loc, op->getName().getIdentifier(), operands,
                        resultTypes, op->getAttrs());
}

/// Return the target shape for unrolling for the given `op`. Return
/// std::nullopt if the op shouldn't be or cannot be unrolled.
static std::optional<SmallVector<int64_t>>
getTargetShape(const vector::UnrollVectorOptions &options, Operation *op) {
  LDBG("");
  LDBG("Get unroll shape for op " << op->getName().getStringRef());
  if (options.filterConstraint && failed(options.filterConstraint(op))) {
    LDBG("--no filter constraint -> BAIL");
    return std::nullopt;
  }
  assert(options.nativeShape &&
         "vector unrolling expects the native shape or native"
         "shape call back function to be set");
  auto unrollableVectorOp = dyn_cast<VectorUnrollOpInterface>(op);
  if (!unrollableVectorOp) {
    LDBG("--not an unrollable op -> BAIL");
    return std::nullopt;
  }
  auto maybeUnrollShape = unrollableVectorOp.getShapeForUnroll();
  if (!maybeUnrollShape) {
    LDBG("--could not get shape of op " << *op << " -> BAIL");
    return std::nullopt;
  }
  LDBG("--vector op shape: " << llvm::interleaved(*maybeUnrollShape));

  std::optional<SmallVector<int64_t>> targetShape = options.nativeShape(op);
  if (!targetShape) {
    LDBG("--no unrolling target shape defined " << *op << "-> SKIP");
    return std::nullopt;
  }
  LDBG("--target shape: " << llvm::interleaved(*targetShape));

  auto maybeShapeRatio = computeShapeRatio(*maybeUnrollShape, *targetShape);
  if (!maybeShapeRatio) {
    LDBG("--could not compute integral shape ratio -> BAIL");
    return std::nullopt;
  }
  if (llvm::all_of(*maybeShapeRatio, [](int64_t v) { return v == 1; })) {
    LDBG("--no unrolling needed -> SKIP");
    return std::nullopt;
  }
  LDBG("--found an integral shape ratio to unroll to -> SUCCESS");
  return targetShape;
}

static SmallVector<int64_t>
getUnrollOrder(unsigned numLoops, Operation *op,
               const vector::UnrollVectorOptions &options) {
  SmallVector<int64_t> loopOrder =
      llvm::to_vector(llvm::seq<int64_t>(0, static_cast<int64_t>(numLoops)));
  if (options.traversalOrderCallback != nullptr) {
    std::optional<SmallVector<int64_t>> order =
        options.traversalOrderCallback(op);
    if (order) {
      loopOrder = std::move(*order);
    }
  }
  return loopOrder;
}

namespace {

struct UnrollTransferReadPattern
    : public OpRewritePattern<vector::TransferReadOp> {
  UnrollTransferReadPattern(MLIRContext *context,
                            const vector::UnrollVectorOptions &options,
                            PatternBenefit benefit = 1)
      : OpRewritePattern<vector::TransferReadOp>(context, benefit),
        options(options) {}

  LogicalResult matchAndRewrite(vector::TransferReadOp readOp,
                                PatternRewriter &rewriter) const override {
    // TODO: support 0-d corner case.
    if (readOp.getTransferRank() == 0)
      return failure();
    if (readOp.getMask())
      return failure();
    auto targetShape = getTargetShape(options, readOp);
    if (!targetShape)
      return failure();
    auto sourceVectorType = readOp.getVectorType();
    SmallVector<int64_t> strides(targetShape->size(), 1);
    Location loc = readOp.getLoc();
    ArrayRef<int64_t> originalSize = readOp.getVectorType().getShape();

    // Prepare the result vector;
    Value result = rewriter.create<arith::ConstantOp>(
        loc, sourceVectorType, rewriter.getZeroAttr(sourceVectorType));
    auto targetType =
        VectorType::get(*targetShape, sourceVectorType.getElementType());
    SmallVector<Value> originalIndices(readOp.getIndices().begin(),
                                       readOp.getIndices().end());
    SmallVector<int64_t> loopOrder =
        getUnrollOrder(originalSize.size(), readOp, options);
    for (SmallVector<int64_t> elementOffsets :
         StaticTileOffsetRange(originalSize, *targetShape, loopOrder)) {
      SmallVector<Value> indices =
          sliceTransferIndices(elementOffsets, originalIndices,
                               readOp.getPermutationMap(), loc, rewriter);
      auto slicedRead = rewriter.create<vector::TransferReadOp>(
          loc, targetType, readOp.getBase(), indices,
          readOp.getPermutationMapAttr(), readOp.getPadding(), readOp.getMask(),
          readOp.getInBoundsAttr());

      result = rewriter.createOrFold<vector::InsertStridedSliceOp>(
          loc, slicedRead, result, elementOffsets, strides);
    }
    rewriter.replaceOp(readOp, result);
    return success();
  }

private:
  vector::UnrollVectorOptions options;
};

struct UnrollTransferWritePattern
    : public OpRewritePattern<vector::TransferWriteOp> {
  UnrollTransferWritePattern(MLIRContext *context,
                             const vector::UnrollVectorOptions &options,
                             PatternBenefit benefit = 1)
      : OpRewritePattern<vector::TransferWriteOp>(context, benefit),
        options(options) {}

  LogicalResult matchAndRewrite(vector::TransferWriteOp writeOp,
                                PatternRewriter &rewriter) const override {
    // TODO: support 0-d corner case.
    if (writeOp.getTransferRank() == 0)
      return failure();

    if (writeOp.getMask())
      return failure();
    auto targetShape = getTargetShape(options, writeOp);
    if (!targetShape)
      return failure();
    auto sourceVectorType = writeOp.getVectorType();
    SmallVector<int64_t> strides(targetShape->size(), 1);
    Location loc = writeOp.getLoc();
    ArrayRef<int64_t> originalSize = sourceVectorType.getShape();
    SmallVector<Value> originalIndices(writeOp.getIndices().begin(),
                                       writeOp.getIndices().end());
    SmallVector<int64_t> loopOrder =
        getUnrollOrder(originalSize.size(), writeOp, options);
    Value resultTensor;
    for (SmallVector<int64_t> elementOffsets :
         StaticTileOffsetRange(originalSize, *targetShape, loopOrder)) {
      Value slicedVector = rewriter.createOrFold<vector::ExtractStridedSliceOp>(
          loc, writeOp.getVector(), elementOffsets, *targetShape, strides);
      SmallVector<Value> indices =
          sliceTransferIndices(elementOffsets, originalIndices,
                               writeOp.getPermutationMap(), loc, rewriter);
      Operation *slicedWrite = rewriter.create<vector::TransferWriteOp>(
          loc, slicedVector, resultTensor ? resultTensor : writeOp.getBase(),
          indices, writeOp.getPermutationMapAttr(), writeOp.getInBoundsAttr());
      // For the tensor case update the destination for the next transfer write.
      if (!slicedWrite->getResults().empty())
        resultTensor = slicedWrite->getResult(0);
    }
    if (resultTensor)
      rewriter.replaceOp(writeOp, resultTensor);
    else
      rewriter.eraseOp(writeOp);
    return success();
  }

private:
  vector::UnrollVectorOptions options;
};

struct OffsetMapInfo {
  static SmallVector<int64_t> getEmptyKey() { return {int64_t(-1)}; }

  static SmallVector<int64_t> getTombstoneKey() { return {int64_t(-2)}; }

  static unsigned getHashValue(const SmallVector<int64_t> &v) {
    return static_cast<unsigned>(llvm::hash_combine_range(v));
  }

  static bool isEqual(const SmallVector<int64_t> &lhs,
                      const SmallVector<int64_t> &rhs) {
    return lhs == rhs;
  }
};

struct UnrollContractionPattern
    : public OpRewritePattern<vector::ContractionOp> {
  UnrollContractionPattern(MLIRContext *context,
                           const vector::UnrollVectorOptions &options,
                           PatternBenefit benefit = 1)
      : OpRewritePattern<vector::ContractionOp>(context, benefit),
        options(options) {}

  LogicalResult matchAndRewrite(vector::ContractionOp contractOp,
                                PatternRewriter &rewriter) const override {
    auto targetShape = getTargetShape(options, contractOp);
    if (!targetShape)
      return failure();
    auto dstVecType = cast<VectorType>(contractOp.getResultType());
    SmallVector<int64_t> originalSize = *contractOp.getShapeForUnroll();

    Location loc = contractOp.getLoc();
    unsigned accIndex = vector::ContractionOp::getAccOperandIndex();
    AffineMap dstAffineMap = contractOp.getIndexingMapsArray()[accIndex];
    llvm::MapVector<
        SmallVector<int64_t>, Value,
        llvm::DenseMap<SmallVector<int64_t>, unsigned, OffsetMapInfo>>
        accCache;

    SmallVector<int64_t> loopOrder = getUnrollOrder(
        contractOp.getIteratorTypes().size(), contractOp, options);

    for (SmallVector<int64_t> offsets :
         StaticTileOffsetRange(originalSize, *targetShape, loopOrder)) {
      SmallVector<Value> slicesOperands(contractOp.getNumOperands());

      // Helper to compute the new shape of each operand and extract the slice.
      auto extractOperand = [&](unsigned index, Value operand,
                                AffineMap permutationMap,
                                ArrayRef<int64_t> operandOffets) {
        SmallVector<int64_t> operandShape = applyPermutationMap(
            permutationMap, ArrayRef<int64_t>(*targetShape));
        SmallVector<int64_t> operandStrides(operandOffets.size(), 1);
        slicesOperands[index] =
            rewriter.createOrFold<vector::ExtractStridedSliceOp>(
                loc, operand, operandOffets, operandShape, operandStrides);
      };

      // Extract the new lhs operand.
      AffineMap lhsPermutationMap = contractOp.getIndexingMapsArray()[0];
      SmallVector<int64_t> lhsOffets =
          applyPermutationMap(lhsPermutationMap, ArrayRef<int64_t>(offsets));
      extractOperand(0, contractOp.getLhs(), lhsPermutationMap, lhsOffets);

      // Extract the new rhs operand.
      AffineMap rhsPermutationMap = contractOp.getIndexingMapsArray()[1];
      SmallVector<int64_t> rhsOffets =
          applyPermutationMap(rhsPermutationMap, ArrayRef<int64_t>(offsets));
      extractOperand(1, contractOp.getRhs(), rhsPermutationMap, rhsOffets);

      AffineMap accPermutationMap = contractOp.getIndexingMapsArray()[2];
      SmallVector<int64_t> accOffets =
          applyPermutationMap(accPermutationMap, ArrayRef<int64_t>(offsets));
      // If a version of the accumulator has already been computed, use it
      // otherwise extract the first version from the original operand.
      auto *accIt = accCache.find(accOffets);
      if (accIt != accCache.end())
        slicesOperands[2] = accIt->second;
      else
        extractOperand(2, contractOp.getAcc(), accPermutationMap, accOffets);

      SmallVector<int64_t> dstShape =
          applyPermutationMap(dstAffineMap, ArrayRef<int64_t>(*targetShape));
      auto targetType = VectorType::get(dstShape, dstVecType.getElementType());
      Operation *newOp = cloneOpWithOperandsAndTypes(
          rewriter, loc, contractOp, slicesOperands, targetType);

      SmallVector<int64_t> dstOffets =
          applyPermutationMap(dstAffineMap, ArrayRef<int64_t>(offsets));
      // Save the accumulated value untill all the loops are unrolled since
      // reduction loop keep updating the accumulator.
      accCache[dstOffets] = newOp->getResult(0);
    }
    // Assemble back the accumulator into a single vector.
    Value result = rewriter.create<arith::ConstantOp>(
        loc, dstVecType, rewriter.getZeroAttr(dstVecType));
    for (const auto &it : accCache) {
      SmallVector<int64_t> dstStrides(it.first.size(), 1);
      result = rewriter.createOrFold<vector::InsertStridedSliceOp>(
          loc, it.second, result, it.first, dstStrides);
    }
    rewriter.replaceOp(contractOp, result);
    return success();
  }

private:
  vector::UnrollVectorOptions options;
};

struct UnrollMultiReductionPattern
    : public OpRewritePattern<vector::MultiDimReductionOp> {
  UnrollMultiReductionPattern(MLIRContext *context,
                              const vector::UnrollVectorOptions &options,
                              PatternBenefit benefit = 1)
      : OpRewritePattern<vector::MultiDimReductionOp>(context, benefit),
        options(options) {}

  LogicalResult matchAndRewrite(vector::MultiDimReductionOp reductionOp,
                                PatternRewriter &rewriter) const override {
    auto resultType = reductionOp->getResult(0).getType();
    if (resultType.isIntOrFloat()) {
      return rewriter.notifyMatchFailure(reductionOp,
                                         "Unrolling scalars is not supported");
    }
    std::optional<SmallVector<int64_t>> targetShape =
        getTargetShape(options, reductionOp);
    if (!targetShape)
      return failure();
    SmallVector<int64_t> originalSize = *reductionOp.getShapeForUnroll();
    llvm::MapVector<
        SmallVector<int64_t>, Value,
        llvm::DenseMap<SmallVector<int64_t>, unsigned, OffsetMapInfo>>
        accCache;
    Location loc = reductionOp.getLoc();

    // Stride of the ratios, this gives us the offsets of sliceCount in a basis
    // of multiples of the targetShape.
    for (SmallVector<int64_t> offsets :
         StaticTileOffsetRange(originalSize, *targetShape)) {
      SmallVector<Value> operands;
      SmallVector<int64_t> operandStrides(offsets.size(), 1);
      Value slicedOperand =
          rewriter.createOrFold<vector::ExtractStridedSliceOp>(
              loc, reductionOp.getSource(), offsets, *targetShape,
              operandStrides);
      operands.push_back(slicedOperand);
      SmallVector<int64_t> dstShape;
      SmallVector<int64_t> destOffset;
      for (size_t i : llvm::seq(size_t(0), targetShape->size())) {
        if (!reductionOp.isReducedDim(i)) {
          destOffset.push_back(offsets[i]);
          dstShape.push_back((*targetShape)[i]);
        }
      }
      Value acc;
      SmallVector<int64_t> accStrides(destOffset.size(), 1);
      // If a version of the accumulator has already been computed, use it
      // otherwise extract the first version from the original operand.
      auto *accIt = accCache.find(destOffset);
      if (accIt != accCache.end())
        acc = accIt->second;
      else
        acc = rewriter.createOrFold<vector::ExtractStridedSliceOp>(
            loc, reductionOp.getAcc(), destOffset, dstShape, accStrides);
      operands.push_back(acc);
      auto targetType = VectorType::get(
          dstShape, reductionOp.getSourceVectorType().getElementType());
      Operation *newOp = cloneOpWithOperandsAndTypes(rewriter, loc, reductionOp,
                                                     operands, targetType);
      Value result = newOp->getResult(0);
      accCache[destOffset] = result;
    }
    // Assemble back the accumulator into a single vector.
    Value result = rewriter.create<arith::ConstantOp>(
        loc, reductionOp.getDestType(),
        rewriter.getZeroAttr(reductionOp.getDestType()));
    for (const auto &it : accCache) {
      SmallVector<int64_t> dstStrides(it.first.size(), 1);
      result = rewriter.createOrFold<vector::InsertStridedSliceOp>(
          loc, it.second, result, it.first, dstStrides);
    }
    rewriter.replaceOp(reductionOp, result);
    return success();
  }

private:
  vector::UnrollVectorOptions options;
};

struct UnrollElementwisePattern : public RewritePattern {
  UnrollElementwisePattern(MLIRContext *context,
                           const vector::UnrollVectorOptions &options,
                           PatternBenefit benefit = 1)
      : RewritePattern(MatchAnyOpTypeTag(), benefit, context),
        options(options) {}

  LogicalResult matchAndRewrite(Operation *op,
                                PatternRewriter &rewriter) const override {
    if (!OpTrait::hasElementwiseMappableTraits(op) || op->getNumResults() != 1)
      return failure();
    auto targetShape = getTargetShape(options, op);
    if (!targetShape)
      return failure();
    auto dstVecType = cast<VectorType>(op->getResult(0).getType());
    SmallVector<int64_t> originalSize =
        *cast<VectorUnrollOpInterface>(op).getShapeForUnroll();
    // Bail-out if rank(source) != rank(target). The main limitation here is the
    // fact that `ExtractStridedSlice` requires the rank for the input and
    // output to match. If needed, we can relax this later.
    if (originalSize.size() != targetShape->size())
      return rewriter.notifyMatchFailure(
          op, "expected input vector rank to match target shape rank");
    Location loc = op->getLoc();
    // Prepare the result vector.
    Value result = rewriter.create<arith::ConstantOp>(
        loc, dstVecType, rewriter.getZeroAttr(dstVecType));
    SmallVector<int64_t> strides(targetShape->size(), 1);
    VectorType newVecType =
        VectorType::get(*targetShape, dstVecType.getElementType());

    // Create the unrolled computation.
    for (SmallVector<int64_t> offsets :
         StaticTileOffsetRange(originalSize, *targetShape)) {
      SmallVector<Value> extractOperands;
      for (OpOperand &operand : op->getOpOperands()) {
        auto vecType = dyn_cast<VectorType>(operand.get().getType());
        if (!vecType) {
          extractOperands.push_back(operand.get());
          continue;
        }
        extractOperands.push_back(
            rewriter.createOrFold<vector::ExtractStridedSliceOp>(
                loc, operand.get(), offsets, *targetShape, strides));
      }
      Operation *newOp = cloneOpWithOperandsAndTypes(
          rewriter, loc, op, extractOperands, newVecType);
      result = rewriter.createOrFold<vector::InsertStridedSliceOp>(
          loc, newOp->getResult(0), result, offsets, strides);
    }
    rewriter.replaceOp(op, result);
    return success();
  }

private:
  vector::UnrollVectorOptions options;
};

struct UnrollReductionPattern : public OpRewritePattern<vector::ReductionOp> {
  UnrollReductionPattern(MLIRContext *context,
                         const vector::UnrollVectorOptions &options,
                         PatternBenefit benefit = 1)
      : OpRewritePattern<vector::ReductionOp>(context, benefit),
        options(options) {}

  LogicalResult matchAndRewrite(vector::ReductionOp reductionOp,
                                PatternRewriter &rewriter) const override {
    std::optional<SmallVector<int64_t>> targetShape =
        getTargetShape(options, reductionOp);
    if (!targetShape)
      return failure();
    SmallVector<int64_t> originalSize = *reductionOp.getShapeForUnroll();

    // Create unrolled vector reduction.
    Location loc = reductionOp.getLoc();
    Value accumulator = nullptr;
    for (SmallVector<int64_t> offsets :
         StaticTileOffsetRange(originalSize, *targetShape)) {
      SmallVector<int64_t> strides(offsets.size(), 1);
      Value slicedOperand =
          rewriter.createOrFold<vector::ExtractStridedSliceOp>(
              loc, reductionOp.getVector(), offsets, *targetShape, strides);
      Operation *newOp = cloneOpWithOperandsAndTypes(
          rewriter, loc, reductionOp, slicedOperand, reductionOp.getType());
      Value result = newOp->getResult(0);

      if (!accumulator) {
        // This is the first reduction.
        accumulator = result;
      } else {
        // On subsequent reduction, combine with the accumulator.
        accumulator = makeArithReduction(rewriter, loc, reductionOp.getKind(),
                                         accumulator, result);
      }
    }

    rewriter.replaceOp(reductionOp, accumulator);
    return success();
  }

private:
  const vector::UnrollVectorOptions options;
};

struct UnrollTransposePattern : public OpRewritePattern<vector::TransposeOp> {
  UnrollTransposePattern(MLIRContext *context,
                         const vector::UnrollVectorOptions &options,
                         PatternBenefit benefit = 1)
      : OpRewritePattern<vector::TransposeOp>(context, benefit),
        options(options) {}

  LogicalResult matchAndRewrite(vector::TransposeOp transposeOp,
                                PatternRewriter &rewriter) const override {
    if (transposeOp.getResultVectorType().getRank() == 0)
      return failure();
    auto targetShape = getTargetShape(options, transposeOp);
    if (!targetShape)
      return failure();
    auto originalVectorType = transposeOp.getResultVectorType();
    SmallVector<int64_t> strides(targetShape->size(), 1);
    Location loc = transposeOp.getLoc();
    ArrayRef<int64_t> originalSize = originalVectorType.getShape();

    // Prepare the result vector;
    Value result = rewriter.create<arith::ConstantOp>(
        loc, originalVectorType, rewriter.getZeroAttr(originalVectorType));
    ArrayRef<int64_t> permutation = transposeOp.getPermutation();

    // Unroll the computation.
    for (SmallVector<int64_t> elementOffsets :
         StaticTileOffsetRange(originalSize, *targetShape)) {
      SmallVector<int64_t> permutedOffsets(elementOffsets.size());
      SmallVector<int64_t> permutedShape(elementOffsets.size());
      // Compute the source offsets and shape.
      for (auto indices : llvm::enumerate(permutation)) {
        permutedOffsets[indices.value()] = elementOffsets[indices.index()];
        permutedShape[indices.value()] = (*targetShape)[indices.index()];
      }
      Value slicedOperand =
          rewriter.createOrFold<vector::ExtractStridedSliceOp>(
              loc, transposeOp.getVector(), permutedOffsets, permutedShape,
              strides);
      Value transposedSlice = rewriter.createOrFold<vector::TransposeOp>(
          loc, slicedOperand, permutation);
      result = rewriter.createOrFold<vector::InsertStridedSliceOp>(
          loc, transposedSlice, result, elementOffsets, strides);
    }
    rewriter.replaceOp(transposeOp, result);
    return success();
  }

private:
  vector::UnrollVectorOptions options;
};

struct UnrollGatherPattern : public OpRewritePattern<vector::GatherOp> {
  UnrollGatherPattern(MLIRContext *context,
                      const vector::UnrollVectorOptions &options,
                      PatternBenefit benefit = 1)
      : OpRewritePattern<vector::GatherOp>(context, benefit), options(options) {
  }

  LogicalResult matchAndRewrite(vector::GatherOp gatherOp,
                                PatternRewriter &rewriter) const override {
    VectorType sourceVectorType = gatherOp.getVectorType();
    if (sourceVectorType.getRank() == 0)
      return failure();
    auto targetShape = getTargetShape(options, gatherOp);
    if (!targetShape)
      return failure();
    SmallVector<int64_t> strides(targetShape->size(), 1);
    Location loc = gatherOp.getLoc();
    ArrayRef<int64_t> originalSize = gatherOp.getVectorType().getShape();

    // Prepare the result vector;
    Value result = rewriter.create<arith::ConstantOp>(
        loc, sourceVectorType, rewriter.getZeroAttr(sourceVectorType));
    auto targetType =
        VectorType::get(*targetShape, sourceVectorType.getElementType());

    SmallVector<int64_t> loopOrder =
        getUnrollOrder(originalSize.size(), gatherOp, options);
    for (SmallVector<int64_t> elementOffsets :
         StaticTileOffsetRange(originalSize, *targetShape, loopOrder)) {
      // To get the unrolled gather, extract the same slice based on the
      // decomposed shape from each of the index, mask, and pass-through
      // vectors.
      Value indexSubVec = rewriter.createOrFold<vector::ExtractStridedSliceOp>(
          loc, gatherOp.getIndexVec(), elementOffsets, *targetShape, strides);
      Value maskSubVec = rewriter.createOrFold<vector::ExtractStridedSliceOp>(
          loc, gatherOp.getMask(), elementOffsets, *targetShape, strides);
      Value passThruSubVec =
          rewriter.createOrFold<vector::ExtractStridedSliceOp>(
              loc, gatherOp.getPassThru(), elementOffsets, *targetShape,
              strides);
      auto slicedGather = rewriter.create<vector::GatherOp>(
          loc, targetType, gatherOp.getBase(), gatherOp.getIndices(),
          indexSubVec, maskSubVec, passThruSubVec);

      result = rewriter.createOrFold<vector::InsertStridedSliceOp>(
          loc, slicedGather, result, elementOffsets, strides);
    }
    rewriter.replaceOp(gatherOp, result);
    return success();
  }

private:
  vector::UnrollVectorOptions options;
};

struct UnrollBroadcastPattern : public OpRewritePattern<vector::BroadcastOp> {
  UnrollBroadcastPattern(MLIRContext *context,
                         const vector::UnrollVectorOptions &options,
                         PatternBenefit benefit = 1)
      : OpRewritePattern<vector::BroadcastOp>(context, benefit),
        options(options) {}

  LogicalResult matchAndRewrite(vector::BroadcastOp broadcastOp,
                                PatternRewriter &rewriter) const override {
    auto targetShape = getTargetShape(options, broadcastOp);
    if (!targetShape)
      return failure();

    Location loc = broadcastOp.getLoc();
    VectorType srcType = dyn_cast<VectorType>(broadcastOp.getSourceType());
    VectorType resType = broadcastOp.getResultVectorType();
<<<<<<< HEAD
    VectorType newType =
=======
    VectorType targetType =
>>>>>>> d1b0b4bb
        resType.cloneWith(*targetShape, resType.getElementType());
    Value result = rewriter.create<arith::ConstantOp>(
        loc, resType, rewriter.getZeroAttr(resType));

    SmallVector<int64_t> originalShape = *broadcastOp.getShapeForUnroll();
    SmallVector<int64_t> strides(originalShape.size(), 1);

    for (SmallVector<int64_t> offsets :
         StaticTileOffsetRange(originalShape, *targetShape)) {
      Value newSrc;
      if (!srcType) {
        // Scalar to vector broadcast.
        newSrc = broadcastOp.getSource();
      } else {
        // Vector to vector broadcast.
        int64_t rank = srcType.getRank();
        SmallVector<int64_t> srcOffsets(offsets.end() - rank, offsets.end());
        SmallVector<int64_t> srcShape(targetShape->end() - rank,
                                      targetShape->end());
        SmallVector<int64_t> srcStrides(strides.end() - rank, strides.end());
<<<<<<< HEAD
        // addjust the offset and shape for src if the corresponding dim is 1.
=======
        // adjust the offset and shape for src if the corresponding dim is 1.
>>>>>>> d1b0b4bb
        for (int64_t i = 0; i < rank; ++i) {
          if (srcType.getDimSize(i) == 1) {
            srcOffsets[i] = 0;
            srcShape[i] = 1;
          }
        }
        newSrc = rewriter.createOrFold<vector::ExtractStridedSliceOp>(
            loc, broadcastOp.getSource(), srcOffsets, srcShape, srcStrides);
      }

      Operation *newOp = cloneOpWithOperandsAndTypes(rewriter, loc, broadcastOp,
<<<<<<< HEAD
                                                     newSrc, newType);
=======
                                                     newSrc, targetType);
>>>>>>> d1b0b4bb

      result = rewriter.createOrFold<vector::InsertStridedSliceOp>(
          loc, newOp->getResult(0), result, offsets, strides);
    }

    rewriter.replaceOp(broadcastOp, result);
    return success();
  }

private:
  vector::UnrollVectorOptions options;
};

} // namespace

void mlir::vector::populateVectorUnrollPatterns(
    RewritePatternSet &patterns, const UnrollVectorOptions &options,
    PatternBenefit benefit) {
  patterns
      .add<UnrollTransferReadPattern, UnrollTransferWritePattern,
           UnrollContractionPattern, UnrollElementwisePattern,
           UnrollReductionPattern, UnrollMultiReductionPattern,
           UnrollTransposePattern, UnrollGatherPattern, UnrollBroadcastPattern>(
          patterns.getContext(), options, benefit);
}<|MERGE_RESOLUTION|>--- conflicted
+++ resolved
@@ -647,11 +647,7 @@
     Location loc = broadcastOp.getLoc();
     VectorType srcType = dyn_cast<VectorType>(broadcastOp.getSourceType());
     VectorType resType = broadcastOp.getResultVectorType();
-<<<<<<< HEAD
-    VectorType newType =
-=======
     VectorType targetType =
->>>>>>> d1b0b4bb
         resType.cloneWith(*targetShape, resType.getElementType());
     Value result = rewriter.create<arith::ConstantOp>(
         loc, resType, rewriter.getZeroAttr(resType));
@@ -672,11 +668,7 @@
         SmallVector<int64_t> srcShape(targetShape->end() - rank,
                                       targetShape->end());
         SmallVector<int64_t> srcStrides(strides.end() - rank, strides.end());
-<<<<<<< HEAD
-        // addjust the offset and shape for src if the corresponding dim is 1.
-=======
         // adjust the offset and shape for src if the corresponding dim is 1.
->>>>>>> d1b0b4bb
         for (int64_t i = 0; i < rank; ++i) {
           if (srcType.getDimSize(i) == 1) {
             srcOffsets[i] = 0;
@@ -688,11 +680,7 @@
       }
 
       Operation *newOp = cloneOpWithOperandsAndTypes(rewriter, loc, broadcastOp,
-<<<<<<< HEAD
-                                                     newSrc, newType);
-=======
                                                      newSrc, targetType);
->>>>>>> d1b0b4bb
 
       result = rewriter.createOrFold<vector::InsertStridedSliceOp>(
           loc, newOp->getResult(0), result, offsets, strides);
