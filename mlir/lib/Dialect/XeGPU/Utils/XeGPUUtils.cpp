--- conflicted
+++ resolved
@@ -160,8 +160,6 @@
     owner->setAttr(name, layout);
 }
 
-<<<<<<< HEAD
-=======
 // Explicit instantiation for OpResult
 template void
 xegpu::setLayoutAttr<mlir::OpResult>(const mlir::OpResult &result,
@@ -172,7 +170,6 @@
 xegpu::setLayoutAttr<mlir::OpOperand>(const mlir::OpOperand &operand,
                                       const mlir::xegpu::LayoutAttr layout);
 
->>>>>>> d1b0b4bb
 void xegpu::setLayoutAttrs(Operation *op,
                            function_ref<LayoutAttr(Value)> getLayoutImpl) {
   op->walk([&](Operation *nestOp) {
@@ -187,16 +184,6 @@
   });
 }
 
-<<<<<<< HEAD
-SmallVector<Value> xegpu::flattenValues(ArrayRef<ValueRange> values) {
-  SmallVector<Value> result;
-  for (const auto &vals : values)
-    llvm::append_range(result, vals);
-  return result;
-}
-
-=======
->>>>>>> d1b0b4bb
 SmallVector<Value>
 xegpu::extractVectorsWithShapeFromValue(OpBuilder &builder, Location loc,
                                         Value value, ArrayRef<int64_t> shape) {
