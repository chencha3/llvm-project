--- conflicted
+++ resolved
@@ -308,112 +308,6 @@
 
   { // perform the conversion from RankedTensorType to VectorType based on the
     // LayoutAttr
-<<<<<<< HEAD
-    llvm::dbgs() << "\n\nDumpBefore: \n";
-    op->dump();
-    llvm::dbgs() << "\n";
-    auto computeTileShapeAndCount = [&](ArrayRef<int64_t> shape,
-                                        DenseI32ArrayAttr sgDataAttr,
-                                        DenseI32ArrayAttr sgLayoutAttr) {
-      SmallVector<int64_t> tileShape;
-      auto sgLayout = llvm::to_vector_of<int64_t>(sgLayoutAttr.asArrayRef());
-      if (sgDataAttr)
-        tileShape = llvm::to_vector_of<int64_t>(sgDataAttr.asArrayRef());
-      else
-        tileShape = computeShapeRatio(shape, sgLayout).value_or(tileShape);
-      assert(tileShape.size() && "failed to compute tileShape");
-      SmallVector<int64_t> distUnit =
-          computeElementwiseMul(sgLayout, tileShape);
-      for(size_t i = 0; i < distUnit.size(); i++) {
-        if (distUnit[i] > shape[i])
-          distUnit[i] = shape[i];
-      }
-      int count = computeProduct(shape) / computeProduct(distUnit);
-      return std::make_pair(tileShape, count);
-    };
-
-    TypeConverter converter;
-    converter.addConversion([&](Type type) -> Type { return type; });
-    converter.addConversion(
-        [&](RankedTensorType type,
-            SmallVectorImpl<Type> &result) -> std::optional<LogicalResult> {
-          llvm::dbgs() << "\n\nConverting Type: " << type;
-          ArrayRef<int64_t> shape = type.getShape();
-          auto encoding = type.getEncoding();
-          Type elemTy = type.getElementType();
-
-          // init count and subShape to the default value. If the LayoutAttr
-          // is not present, it will return a VectorType with original shape.
-          int count = 1;
-          SmallVector<int64_t> subShape(shape);
-
-          if (auto layout =
-                  llvm::dyn_cast_if_present<xegpu::LayoutAttr>(encoding)) {
-            if (layout.isWgLayout()) {
-              // for WgToSg, the subShape is either from sgData or computed as
-              // shape/sgLayout
-              std::tie(subShape, count) = computeTileShapeAndCount(
-                  shape, layout.getSgData(), layout.getSgLayout());
-            }
-          }
-          auto newTy = VectorType::get(subShape, elemTy);
-          llvm::dbgs() << "\n   result: " << count << ", " << newTy << "\n";
-          result.append(count, newTy);
-          return success();
-        });
-
-    converter.addConversion(
-        [&](xegpu::TensorDescType type,
-            SmallVectorImpl<Type> &result) -> std::optional<LogicalResult> {
-          llvm::dbgs() << "\n\nConverting Type: " << type;
-          MLIRContext *ctx = type.getContext();
-          Type elemTy = type.getElementType();
-          Attribute encoding = type.getEncoding();
-          ArrayRef<int64_t> shape = type.getShape();
-
-          // init count and newTy to the default value. If the layout attribute
-          // is not present, it will return the original type.
-          int count = 1;
-          Type newTy = type;
-
-          if (xegpu::LayoutAttr layout = type.getLayoutAttr()) {
-            SmallVector<int64_t> subShape(shape);
-            if (layout.isWgLayout()) {
-              // for WgToSg, the subShape is either from sgData or computed as
-              // shape/sgLayout
-              std::tie(subShape, count) = computeTileShapeAndCount(
-                  shape, layout.getSgData(), layout.getSgLayout());
-              layout = layout.dropSgLayoutAndData();
-              newTy = xegpu::TensorDescType::get(ctx, subShape, elemTy, encoding,
-                                               layout);
-            }
-          }
-
-          llvm::dbgs() << "\n   result: " << count << ", " << newTy << "\n";
-          result.append(count, newTy);
-          return success();
-        });
-
-    converter.addSourceMaterialization(materializeCast);
-    converter.addTargetMaterialization([&](OpBuilder &builder, TypeRange type,
-                                           ValueRange inputs, Location loc) {
-      return builder.create<UnrealizedConversionCastOp>(loc, type, inputs)
-          .getResults();
-    });
-
-    mlir::ConversionTarget target(*context);
-    target.addDynamicallyLegalOp<UnrealizedConversionCastOp>(
-        [&](UnrealizedConversionCastOp op) {
-          auto isTensorTy = [&](Type type) {
-            return isa<RankedTensorType>(type);
-          };
-          if (llvm::any_of(op->getOperandTypes(), isTensorTy) ||
-              llvm::any_of(op->getResultTypes(), isTensorTy))
-            return false;
-          return true;
-        });
-=======
->>>>>>> bbf4796d
 
     // Handle the UnrealizedConversionCastOp introduced by the first step.
     // For vector->RankedTensorType, it will simply forward the inputs.
