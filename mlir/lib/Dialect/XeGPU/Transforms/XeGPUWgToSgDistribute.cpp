--- conflicted
+++ resolved
@@ -32,29 +32,6 @@
 namespace {
 
 static std::pair<SmallVector<int64_t>, int>
-<<<<<<< HEAD
-computeTileShapeAndCount(ArrayRef<int64_t> shape, xegpu::LayoutAttr layout) {
-  // init count and subShape to the default value. If the LayoutAttr
-  // is not present, it will return a VectorType with original shape.
-  int count = 1;
-  SmallVector<int64_t> tileShape(shape);
-
-  if (layout) {
-    if (DenseI32ArrayAttr sgLayoutAttr = layout.getSgLayout()) {
-      auto sgLayout = llvm::to_vector_of<int64_t>(sgLayoutAttr.asArrayRef());
-      if (DenseI32ArrayAttr sgDataAttr = layout.getSgData())
-        tileShape = llvm::to_vector_of<int64_t>(sgDataAttr.asArrayRef());
-      else
-        tileShape = computeShapeRatio(shape, sgLayout).value_or(tileShape);
-      SmallVector<int64_t> distUnit =
-          computeElementwiseMul(sgLayout, tileShape);
-      for (size_t i = 0; i < distUnit.size(); ++i)
-        distUnit[i] = std::min(shape[i], distUnit[i]);
-      count = computeProduct(shape) / computeProduct(distUnit);
-    }
-  }
-  return std::make_pair(tileShape, count);
-=======
 getSgShapeAndCount(ArrayRef<int64_t> shape, xegpu::LayoutAttr layout) {
   int count = 1;
   SmallVector<int64_t> sgShape(shape);
@@ -75,7 +52,6 @@
     count = computeProduct(shape) / computeProduct(distUnit);
   }
   return std::make_pair(sgShape, count);
->>>>>>> 689bb056
 }
 
 /// This pattern transforms the CreateNdDescOp to create a subgroup descriptor
@@ -327,12 +303,8 @@
         VectorType resTy = VectorType::get({aVecShape[0], bVecShape[1]},
                                            resultTy.getElementType());
         tmpC = rewriter.create<xegpu::DpasOp>(loc, resTy, operands);
-<<<<<<< HEAD
-        xegpu::setLayoutAttr(cast<OpResult>(tmpC), originalLayout.dropSgLayoutAndData());
-=======
         xegpu::setLayoutAttr(cast<OpResult>(tmpC),
                              originalLayout.dropSgLayoutAndData());
->>>>>>> 689bb056
 
         newDpasOps.push_back(tmpC);
       }
@@ -356,8 +328,6 @@
   }
 };
 
-<<<<<<< HEAD
-=======
 // Handles UnrealizedConversionCastOp generated during
 // SCFStructuralTypeConversions (step 1). This op may appear as either a
 // target or source materialization for Vector values, e.g.:
@@ -366,7 +336,6 @@
 // it could be either 1:N or N:1 cast. In both cases, the pattern
 // simply forwards the inputs to the outputs using 1:1 or 1:N interface.
 // TODO: remove it when context-aware type converter is ready.
->>>>>>> 689bb056
 struct UnrealizedConversionCastOpPattern
     : public OpConversionPattern<mlir::UnrealizedConversionCastOp> {
   using OpConversionPattern<
@@ -375,12 +344,6 @@
   mlir::LogicalResult
   matchAndRewrite(mlir::UnrealizedConversionCastOp op, OneToNOpAdaptor adaptor,
                   ConversionPatternRewriter &rewriter) const override {
-<<<<<<< HEAD
-    if (op.getNumOperands() == 1 && op.getNumResults() == 1) {
-      rewriter.replaceOpWithMultiple(op, xegpu::flattenValues(adaptor.getInputs()));
-      return mlir::success();
-    }
-=======
     SmallVector<Value> inputs = xegpu::flattenValues(adaptor.getInputs());
 
     auto inputTy = dyn_cast<VectorType>(inputs[0].getType());
@@ -411,7 +374,6 @@
       return success();
     }
 
->>>>>>> 689bb056
     return mlir::failure();
   }
 };
@@ -521,8 +483,10 @@
     return isLegal(layout);
   });
 
-<<<<<<< HEAD
-  target.addIllegalOp<UnrealizedConversionCastOp>();
+  target.addDynamicallyLegalOp<UnrealizedConversionCastOp>(
+      [=](UnrealizedConversionCastOp op) {
+        return llvm::is_contained(existingCastOps, op.getOperation());
+      });
 
   target.markUnknownOpDynamicallyLegal([](Operation *) { return true; });
 
@@ -568,19 +532,10 @@
 
   xegpu::doSCFStructuralTypeConversionWithTensorType(getOperation(), converter);
 
-=======
-  target.addDynamicallyLegalOp<UnrealizedConversionCastOp>(
-      [=](UnrealizedConversionCastOp op) {
-        return llvm::is_contained(existingCastOps, op.getOperation());
-      });
-
-  target.markUnknownOpDynamicallyLegal([](Operation *) { return true; });
-
   // Step 2: Perform workgroup to subgroup distribution for TensorDesc values,
   // as well as XeGPU, Arith, and Vector operations.
   scf::populateSCFStructuralTypeConversionsAndLegality(converter, patterns,
                                                        target);
->>>>>>> 689bb056
   xegpu::populateXeGPUWgToSgDistributePatterns(patterns);
   if (failed(
           applyPartialConversion(getOperation(), target, std::move(patterns))))
