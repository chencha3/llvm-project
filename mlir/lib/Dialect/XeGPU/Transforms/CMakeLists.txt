--- conflicted
+++ resolved
@@ -1,11 +1,8 @@
 add_mlir_dialect_library(MLIRXeGPUTransforms
   XeGPUFoldAliasOps.cpp
   XeGPUSubgroupDistribute.cpp
-<<<<<<< HEAD
+  XeGPUUnroll.cpp
   XeGPUWgToSg.cpp
-=======
-  XeGPUUnroll.cpp
->>>>>>> 2e8b539e
 
   ADDITIONAL_HEADER_DIRS
   ${MLIR_MAIN_INCLUDE_DIR}/mlir/Dialect/XeGPU
