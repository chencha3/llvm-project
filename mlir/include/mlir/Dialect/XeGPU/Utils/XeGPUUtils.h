--- conflicted
+++ resolved
@@ -80,12 +80,6 @@
                                       std::is_same_v<T, OpResult>>>
 void setLayoutAttr(const T &operandOrResult, const LayoutAttr layout);
 
-<<<<<<< HEAD
-/// Flatten a set of ValueRange into a single SmallVector<Value>
-SmallVector<Value> flattenValues(ArrayRef<ValueRange> values);
-
-=======
->>>>>>> d1b0b4bb
 /// Set the LayoutAttr for each OpOperand and OpResult of the given operation.
 /// If the operation contains regions, it is also applied recursively to the
 /// contained operations
