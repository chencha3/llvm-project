// RUN: mlir-opt %s -test-vector-unrolling-patterns=unroll-based-on-type | FileCheck %s
// RUN: mlir-opt %s -test-vector-unrolling-patterns="unroll-based-on-type unroll-order=2,0,1"  | FileCheck %s --check-prefix=ORDER
// RUN: mlir-opt %s -test-vector-unrolling-patterns="unroll-based-on-type unroll-order=0,3,1,2" | FileCheck %s --check-prefix=BATCHED

func.func @vector_contract_f32(%lhs : vector<8x4xf32>, %rhs : vector<8x4xf32>,
                          %init : vector<8x8xf32>) -> vector<8x8xf32> {
  %0 = vector.contract
         {indexing_maps = [affine_map<(i, j, k) -> (i, k)>,
                           affine_map<(i, j, k) -> (j, k)>,
                           affine_map<(i, j, k) -> (i, j)>],
          iterator_types = ["parallel", "parallel", "reduction"]}
       %lhs, %rhs, %init : vector<8x4xf32>, vector<8x4xf32> into vector<8x8xf32>
  return %0 : vector<8x8xf32>
}
// CHECK-LABEL: func @vector_contract_f32
// CHECK-SAME: [[arg0:%.+]]: vector<8x4xf32>, [[arg1:%.+]]: vector<8x4xf32>, [[arg2:%.+]]: vector<8x8xf32>

//       CHECK:   [[a:%.+]] = vector.extract_strided_slice [[arg0]]
//  CHECK-SAME:   offsets = [0, 0]
//       CHECK:   [[b:%.+]] = vector.extract_strided_slice [[arg1]]
//  CHECK-SAME:   offsets = [0, 0]
//       CHECK:   [[c:%.+]] = vector.extract_strided_slice [[arg2]]
//  CHECK-SAME:   offsets = [0, 0]
//       CHECK:   [[accum1:%.+]] = vector.contract {{{.*}}} [[a]], [[b]], [[c]]
//  CHECK-SAME:     vector<4x2xf32>, vector<4x2xf32> into vector<4x4xf32>

//       CHECK:   [[a:%.+]] = vector.extract_strided_slice [[arg0]]
//  CHECK-SAME:   offsets = [0, 2]
//       CHECK:   [[b:%.+]] = vector.extract_strided_slice [[arg1]]
//  CHECK-SAME:   offsets = [0, 2]
//       CHECK:   [[accum2:%.+]] = vector.contract {{{.*}}} [[a]], [[b]], [[accum1]]
//  CHECK-SAME:     vector<4x2xf32>, vector<4x2xf32> into vector<4x4xf32>

//       CHECK:   [[a:%.+]] = vector.extract_strided_slice [[arg0]]
//  CHECK-SAME:   offsets = [0, 0]
//       CHECK:   [[b:%.+]] = vector.extract_strided_slice [[arg1]]
//  CHECK-SAME:   offsets = [4, 0]
//       CHECK:   [[c:%.+]] = vector.extract_strided_slice [[arg2]]
//  CHECK-SAME:   offsets = [0, 4]
//       CHECK:   [[accum3:%.+]] = vector.contract {{{.*}}} [[a]], [[b]], [[c]]
//  CHECK-SAME:     vector<4x2xf32>, vector<4x2xf32> into vector<4x4xf32>

//       CHECK:   [[a:%.+]] = vector.extract_strided_slice [[arg0]]
//  CHECK-SAME:   offsets = [0, 2]
//       CHECK:   [[b:%.+]] = vector.extract_strided_slice [[arg1]]
//  CHECK-SAME:   offsets = [4, 2]
//       CHECK:   [[accum4:%.+]] = vector.contract {{{.*}}} [[a]], [[b]], [[accum3]]
//  CHECK-SAME:     vector<4x2xf32>, vector<4x2xf32> into vector<4x4xf32>

//       CHECK:   [[a:%.+]] = vector.extract_strided_slice [[arg0]]
//  CHECK-SAME:   offsets = [4, 0]
//       CHECK:   [[b:%.+]] = vector.extract_strided_slice [[arg1]]
//  CHECK-SAME:   offsets = [0, 0]
//       CHECK:   [[c:%.+]] = vector.extract_strided_slice [[arg2]]
//  CHECK-SAME:   offsets = [4, 0]
//       CHECK:   [[accum5:%.+]] = vector.contract {{{.*}}} [[a]], [[b]], [[c]]
//  CHECK-SAME:     vector<4x2xf32>, vector<4x2xf32> into vector<4x4xf32>

//       CHECK:   [[a:%.+]] = vector.extract_strided_slice [[arg0]]
//  CHECK-SAME:   offsets = [4, 2]
//       CHECK:   [[b:%.+]] = vector.extract_strided_slice [[arg1]]
//  CHECK-SAME:   offsets = [0, 2]
//       CHECK:   [[accum6:%.+]] = vector.contract {{{.*}}} [[a]], [[b]], [[accum5]]
//  CHECK-SAME:     vector<4x2xf32>, vector<4x2xf32> into vector<4x4xf32>

//       CHECK:   [[a:%.+]] = vector.extract_strided_slice [[arg0]]
//  CHECK-SAME:   offsets = [4, 0]
//       CHECK:   [[b:%.+]] = vector.extract_strided_slice [[arg1]]
//  CHECK-SAME:   offsets = [4, 0]
//       CHECK:   [[c:%.+]] = vector.extract_strided_slice [[arg2]]
//  CHECK-SAME:   offsets = [4, 4]
//       CHECK:   [[accum7:%.+]] = vector.contract {{{.*}}} [[a]], [[b]], [[c]]
//  CHECK-SAME:     vector<4x2xf32>, vector<4x2xf32> into vector<4x4xf32>

//       CHECK:   [[a:%.+]] = vector.extract_strided_slice [[arg0]]
//  CHECK-SAME:   offsets = [4, 2]
//       CHECK:   [[b:%.+]] = vector.extract_strided_slice [[arg1]]
//  CHECK-SAME:   offsets = [4, 2]
//       CHECK:   [[accum8:%.+]] = vector.contract {{{.*}}} [[a]], [[b]], [[accum7]]
//  CHECK-SAME:     vector<4x2xf32>, vector<4x2xf32> into vector<4x4xf32>

//       CHECK:   return

// ORDER-LABEL: func @vector_contract_f32
// ORDER-SAME: [[arg0:%.+]]: vector<8x4xf32>, [[arg1:%.+]]: vector<8x4xf32>, [[arg2:%.+]]: vector<8x8xf32>

//       ORDER:   [[a:%.+]] = vector.extract_strided_slice [[arg0]]
//  ORDER-SAME:   offsets = [0, 0]
//       ORDER:   [[b:%.+]] = vector.extract_strided_slice [[arg1]]
//  ORDER-SAME:   offsets = [0, 0]
//       ORDER:   [[c:%.+]] = vector.extract_strided_slice [[arg2]]
//  ORDER-SAME:   offsets = [0, 0]
//       ORDER:   [[accum1:%.+]] = vector.contract {{{.*}}} [[a]], [[b]], [[c]]
//  ORDER-SAME:     vector<4x2xf32>, vector<4x2xf32> into vector<4x4xf32>

//       ORDER:   [[a:%.+]] = vector.extract_strided_slice [[arg0]]
//  ORDER-SAME:   offsets = [0, 0]
//       ORDER:   [[b:%.+]] = vector.extract_strided_slice [[arg1]]
//  ORDER-SAME:   offsets = [4, 0]
//       ORDER:   [[c:%.+]] = vector.extract_strided_slice [[arg2]]
//  ORDER-SAME:   offsets = [0, 4]
//       ORDER:   [[accum2:%.+]] = vector.contract {{{.*}}} [[a]], [[b]], [[c]]
//  ORDER-SAME:     vector<4x2xf32>, vector<4x2xf32> into vector<4x4xf32>

//       ORDER:   [[a:%.+]] = vector.extract_strided_slice [[arg0]]
//  ORDER-SAME:   offsets = [4, 0]
//       ORDER:   [[b:%.+]] = vector.extract_strided_slice [[arg1]]
//  ORDER-SAME:   offsets = [0, 0]
//       ORDER:   [[c:%.+]] = vector.extract_strided_slice [[arg2]]
//  ORDER-SAME:   offsets = [4, 0]
//       ORDER:   [[accum3:%.+]] = vector.contract {{{.*}}} [[a]], [[b]], [[c]]
//  ORDER-SAME:     vector<4x2xf32>, vector<4x2xf32> into vector<4x4xf32>

//       ORDER:   [[a:%.+]] = vector.extract_strided_slice [[arg0]]
//  ORDER-SAME:   offsets = [4, 0]
//       ORDER:   [[b:%.+]] = vector.extract_strided_slice [[arg1]]
//  ORDER-SAME:   offsets = [4, 0]
//       ORDER:   [[c:%.+]] = vector.extract_strided_slice [[arg2]]
//  ORDER-SAME:   offsets = [4, 4]
//       ORDER:   [[accum4:%.+]] = vector.contract {{{.*}}} [[a]], [[b]], [[c]]
//  ORDER-SAME:     vector<4x2xf32>, vector<4x2xf32> into vector<4x4xf32>

//       ORDER:   [[a:%.+]] = vector.extract_strided_slice [[arg0]]
//  ORDER-SAME:   offsets = [0, 2]
//       ORDER:   [[b:%.+]] = vector.extract_strided_slice [[arg1]]
//  ORDER-SAME:   offsets = [0, 2]
//       ORDER:   [[accum5:%.+]] = vector.contract {{{.*}}} [[a]], [[b]], [[accum1]]
//  ORDER-SAME:     vector<4x2xf32>, vector<4x2xf32> into vector<4x4xf32>

//       ORDER:   [[a:%.+]] = vector.extract_strided_slice [[arg0]]
//  ORDER-SAME:   offsets = [0, 2]
//       ORDER:   [[b:%.+]] = vector.extract_strided_slice [[arg1]]
//  ORDER-SAME:   offsets = [4, 2]
//       ORDER:   [[accum6:%.+]] = vector.contract {{{.*}}} [[a]], [[b]], [[accum2]]
//  ORDER-SAME:     vector<4x2xf32>, vector<4x2xf32> into vector<4x4xf32>

//       ORDER:   [[a:%.+]] = vector.extract_strided_slice [[arg0]]
//  ORDER-SAME:   offsets = [4, 2]
//       ORDER:   [[b:%.+]] = vector.extract_strided_slice [[arg1]]
//  ORDER-SAME:   offsets = [0, 2]
//       ORDER:   [[accum7:%.+]] = vector.contract {{{.*}}} [[a]], [[b]], [[accum3]]
//  ORDER-SAME:     vector<4x2xf32>, vector<4x2xf32> into vector<4x4xf32>

//       ORDER:   [[a:%.+]] = vector.extract_strided_slice [[arg0]]
//  ORDER-SAME:   offsets = [4, 2]
//       ORDER:   [[b:%.+]] = vector.extract_strided_slice [[arg1]]
//  ORDER-SAME:   offsets = [4, 2]
//       ORDER:   [[accum8:%.+]] = vector.contract {{{.*}}} [[a]], [[b]], [[accum4]]
//  ORDER-SAME:     vector<4x2xf32>, vector<4x2xf32> into vector<4x4xf32>

//       ORDER:   return



func.func @vector_contract_f16(%lhs : vector<8x8xf16>, %rhs : vector<8x8xf16>,
                          %init : vector<8x8xf16>) -> vector<8x8xf16> {
  %0 = vector.contract
         {indexing_maps = [affine_map<(i, j, k) -> (i, k)>,
                           affine_map<(i, j, k) -> (j, k)>,
                           affine_map<(i, j, k) -> (i, j)>],
          iterator_types = ["parallel", "parallel", "reduction"]}
       %lhs, %rhs, %init : vector<8x8xf16>, vector<8x8xf16> into vector<8x8xf16>
  return %0 : vector<8x8xf16>
}
// CHECK-LABEL: func @vector_contract_f16
//       CHECK:   vector.contract {
//  CHECK-SAME:     vector<4x4xf16>, vector<4x4xf16> into vector<4x4xf16>
//       CHECK:   vector.contract {
//  CHECK-SAME:     vector<4x4xf16>, vector<4x4xf16> into vector<4x4xf16>
//       CHECK:   vector.contract {
//  CHECK-SAME:     vector<4x4xf16>, vector<4x4xf16> into vector<4x4xf16>
//       CHECK:   vector.contract {
//  CHECK-SAME:     vector<4x4xf16>, vector<4x4xf16> into vector<4x4xf16>
//       CHECK:   vector.contract {
//  CHECK-SAME:     vector<4x4xf16>, vector<4x4xf16> into vector<4x4xf16>
//       CHECK:   vector.contract {
//  CHECK-SAME:     vector<4x4xf16>, vector<4x4xf16> into vector<4x4xf16>
//       CHECK:   vector.contract {
//  CHECK-SAME:     vector<4x4xf16>, vector<4x4xf16> into vector<4x4xf16>
//       CHECK:   vector.contract {
//  CHECK-SAME:     vector<4x4xf16>, vector<4x4xf16> into vector<4x4xf16>
//       CHECK:   return

func.func @vector_fma(%a: vector<4x4xf32>, %b: vector<4x4xf32>, %c: vector<4x4xf32>) -> vector<4x4xf32> {
  %0 = vector.fma %a, %b, %c: vector<4x4xf32>
  return %0 : vector<4x4xf32>
}
//   CHECK-LABEL: func @vector_fma
// CHECK-COUNT-4: vector.fma %{{.+}}, %{{.+}}, %{{.+}} : vector<2x2xf32>

// TODO: We should be able to unroll this like the example above - this will require extending UnrollElementwisePattern.
func.func @negative_vector_fma_3d(%a: vector<3x2x2xf32>) -> vector<3x2x2xf32>{
  %0 = vector.fma %a, %a, %a : vector<3x2x2xf32>
  return %0 : vector<3x2x2xf32>
}
// CHECK-LABEL: func @negative_vector_fma_3d
//   CHECK-NOT: vector.extract_strided_slice
//       CHECK: %[[R0:.*]] = vector.fma %{{.+}} : vector<3x2x2xf32>
//       CHECK: return

func.func @vector_multi_reduction(%v : vector<4x6xf32>, %acc: vector<4xf32>) -> vector<4xf32> {
  %0 = vector.multi_reduction #vector.kind<add>, %v, %acc [1] : vector<4x6xf32> to vector<4xf32>
  return %0 : vector<4xf32>
}
// CHECK-LABEL: func @vector_multi_reduction
//       CHECK:   %[[V0:.*]] = arith.constant dense<0.000000e+00> : vector<4xf32>
//       CHECK:   %[[E0:.*]] = vector.extract_strided_slice %{{.*}} {offsets = [0, 0], sizes = [2, 2], strides = [1, 1]} : vector<4x6xf32> to vector<2x2xf32>
//       CHECK:   %[[ACC0:.*]] = vector.extract_strided_slice %{{.*}} {offsets = [0], sizes = [2], strides = [1]} : vector<4xf32> to vector<2xf32>
//       CHECK:   %[[R0:.*]] = vector.multi_reduction <add>, %[[E0]], %[[ACC0]] [1] : vector<2x2xf32> to vector<2xf32>
//       CHECK:   %[[E1:.*]] = vector.extract_strided_slice %{{.*}} {offsets = [0, 2], sizes = [2, 2], strides = [1, 1]} : vector<4x6xf32> to vector<2x2xf32>
//       CHECK:   %[[R1:.*]] = vector.multi_reduction <add>, %[[E1]], %[[R0]] [1] : vector<2x2xf32> to vector<2xf32>
//       CHECK:   %[[E2:.*]] = vector.extract_strided_slice %{{.*}} {offsets = [0, 4], sizes = [2, 2], strides = [1, 1]} : vector<4x6xf32> to vector<2x2xf32>
//       CHECK:   %[[R2:.*]] = vector.multi_reduction <add>, %[[E2]], %[[R1]] [1] : vector<2x2xf32> to vector<2xf32>
//       CHECK:   %[[E3:.*]] = vector.extract_strided_slice %{{.*}} {offsets = [2, 0], sizes = [2, 2], strides = [1, 1]} : vector<4x6xf32> to vector<2x2xf32>
//       CHECK:   %[[ACC1:.*]] = vector.extract_strided_slice %{{.*}} {offsets = [2], sizes = [2], strides = [1]} : vector<4xf32> to vector<2xf32>
//       CHECK:   %[[R3:.*]] = vector.multi_reduction <add>, %[[E3]], %[[ACC1]] [1] : vector<2x2xf32> to vector<2xf32>
//       CHECK:   %[[E4:.*]] = vector.extract_strided_slice %{{.*}} {offsets = [2, 2], sizes = [2, 2], strides = [1, 1]} : vector<4x6xf32> to vector<2x2xf32>
//       CHECK:   %[[R4:.*]] = vector.multi_reduction <add>, %[[E4]], %[[R3]] [1] : vector<2x2xf32> to vector<2xf32>
//       CHECK:   %[[E5:.*]] = vector.extract_strided_slice %{{.*}} {offsets = [2, 4], sizes = [2, 2], strides = [1, 1]} : vector<4x6xf32> to vector<2x2xf32>
//       CHECK:   %[[R5:.*]] = vector.multi_reduction <add>, %[[E5]], %[[R4]] [1] : vector<2x2xf32> to vector<2xf32>
//       CHECK:   %[[V1:.*]] = vector.insert_strided_slice %[[R2]], %[[V0]] {offsets = [0], strides = [1]} : vector<2xf32> into vector<4xf32>
//       CHECK:   %[[V2:.*]] = vector.insert_strided_slice %[[R5]], %[[V1]] {offsets = [2], strides = [1]} : vector<2xf32> into vector<4xf32>
//       CHECK:   return %[[V2]] : vector<4xf32>

// This is a negative test case to ensure that further unrolling is not performed. Since the vector.multi_reduction
// operation has already been unrolled, attempting additional unrolling should not be allowed.
func.func @negative_vector_multi_reduction(%v: vector<4x2xf32>, %acc: f32) -> f32 {
  %0 = vector.multi_reduction #vector.kind<add>, %v, %acc [0, 1] : vector<4x2xf32> to f32
  return %0 : f32
}
// CHECK-LABEL: func @negative_vector_multi_reduction
//  CHECK-NEXT:   %[[R0:.*]] = vector.multi_reduction <add>, %{{.*}}, %{{.*}} [0, 1] : vector<4x2xf32> to f32
//  CHECK-NEXT:   return %[[R0]] : f32

func.func @vector_reduction(%v : vector<8xf32>) -> f32 {
  %0 = vector.reduction <add>, %v : vector<8xf32> into f32
  return %0 : f32
}
// CHECK-LABEL: func @vector_reduction(
//  CHECK-SAME:     %[[v:.*]]: vector<8xf32>
//       CHECK:   %[[s0:.*]] = vector.extract_strided_slice %[[v]] {offsets = [0], sizes = [2]
//       CHECK:   %[[r0:.*]] = vector.reduction <add>, %[[s0]]
//       CHECK:   %[[s1:.*]] = vector.extract_strided_slice %[[v]] {offsets = [2], sizes = [2]
//       CHECK:   %[[r1:.*]] = vector.reduction <add>, %[[s1]]
//       CHECK:   %[[add1:.*]] = arith.addf %[[r0]], %[[r1]]
//       CHECK:   %[[s2:.*]] = vector.extract_strided_slice %[[v]] {offsets = [4], sizes = [2]
//       CHECK:   %[[r2:.*]] = vector.reduction <add>, %[[s2]]
//       CHECK:   %[[add2:.*]] = arith.addf %[[add1]], %[[r2]]
//       CHECK:   %[[s3:.*]] = vector.extract_strided_slice %[[v]] {offsets = [6], sizes = [2]
//       CHECK:   %[[r3:.*]] = vector.reduction <add>, %[[s3]]
//       CHECK:   %[[add3:.*]] = arith.addf %[[add2]], %[[r3]]
//       CHECK:   return %[[add3]]

func.func @vector_transpose(%v : vector<2x4x3x8xf32>) -> vector<2x3x8x4xf32> {
  %t = vector.transpose %v, [0, 2, 3, 1] : vector<2x4x3x8xf32> to vector<2x3x8x4xf32>
  return %t : vector<2x3x8x4xf32>
}
// CHECK-LABEL: func @vector_transpose
//       CHECK:   %[[VI:.*]] = arith.constant dense<0.000000e+00> : vector<2x3x8x4xf32>
//       CHECK:   %[[E0:.*]] = vector.extract_strided_slice %{{.*}} {offsets = [0, 0, 0, 0], sizes = [1, 2, 3, 4], strides = [1, 1, 1, 1]} : vector<2x4x3x8xf32> to vector<1x2x3x4xf32>
//       CHECK:   %[[T0:.*]] = vector.transpose %[[E0]], [0, 2, 3, 1] : vector<1x2x3x4xf32> to vector<1x3x4x2xf32>
//       CHECK:   %[[V0:.*]] = vector.insert_strided_slice %[[T0]], %[[VI]] {offsets = [0, 0, 0, 0], strides = [1, 1, 1, 1]} : vector<1x3x4x2xf32> into vector<2x3x8x4xf32>
//       CHECK:   %[[E1:.*]] = vector.extract_strided_slice %{{.*}} {offsets = [0, 2, 0, 0], sizes = [1, 2, 3, 4], strides = [1, 1, 1, 1]} : vector<2x4x3x8xf32> to vector<1x2x3x4xf32>
//       CHECK:   %[[T1:.*]] = vector.transpose %[[E1]], [0, 2, 3, 1] : vector<1x2x3x4xf32> to vector<1x3x4x2xf32>
//       CHECK:   %[[V1:.*]] = vector.insert_strided_slice %[[T1]], %[[V0]] {offsets = [0, 0, 0, 2], strides = [1, 1, 1, 1]} : vector<1x3x4x2xf32> into vector<2x3x8x4xf32>
//       CHECK:   %[[E2:.*]] = vector.extract_strided_slice %{{.*}} {offsets = [0, 0, 0, 4], sizes = [1, 2, 3, 4], strides = [1, 1, 1, 1]} : vector<2x4x3x8xf32> to vector<1x2x3x4xf32>
//       CHECK:   %[[T2:.*]] = vector.transpose %[[E2]], [0, 2, 3, 1] : vector<1x2x3x4xf32> to vector<1x3x4x2xf32>
//       CHECK:   %[[V2:.*]] = vector.insert_strided_slice %[[T2]], %[[V1]] {offsets = [0, 0, 4, 0], strides = [1, 1, 1, 1]} : vector<1x3x4x2xf32> into vector<2x3x8x4xf32>
//       CHECK:   %[[E3:.*]] = vector.extract_strided_slice %{{.*}} {offsets = [0, 2, 0, 4], sizes = [1, 2, 3, 4], strides = [1, 1, 1, 1]} : vector<2x4x3x8xf32> to vector<1x2x3x4xf32>
//       CHECK:   %[[T3:.*]] = vector.transpose %[[E3]], [0, 2, 3, 1] : vector<1x2x3x4xf32> to vector<1x3x4x2xf32>
//       CHECK:   %[[V3:.*]] = vector.insert_strided_slice %[[T3]], %[[V2]] {offsets = [0, 0, 4, 2], strides = [1, 1, 1, 1]} : vector<1x3x4x2xf32> into vector<2x3x8x4xf32>
//       CHECK:   %[[E4:.*]] = vector.extract_strided_slice %{{.*}} {offsets = [1, 0, 0, 0], sizes = [1, 2, 3, 4], strides = [1, 1, 1, 1]} : vector<2x4x3x8xf32> to vector<1x2x3x4xf32>
//       CHECK:   %[[T4:.*]] = vector.transpose %[[E4]], [0, 2, 3, 1] : vector<1x2x3x4xf32> to vector<1x3x4x2xf32>
//       CHECK:   %[[V4:.*]] = vector.insert_strided_slice %[[T4]], %[[V3]] {offsets = [1, 0, 0, 0], strides = [1, 1, 1, 1]} : vector<1x3x4x2xf32> into vector<2x3x8x4xf32>
//       CHECK:   %[[E5:.*]] = vector.extract_strided_slice %{{.*}} {offsets = [1, 2, 0, 0], sizes = [1, 2, 3, 4], strides = [1, 1, 1, 1]} : vector<2x4x3x8xf32> to vector<1x2x3x4xf32>
//       CHECK:   %[[T5:.*]] = vector.transpose %[[E5]], [0, 2, 3, 1] : vector<1x2x3x4xf32> to vector<1x3x4x2xf32>
//       CHECK:   %[[V5:.*]] = vector.insert_strided_slice %[[T5]], %[[V4]] {offsets = [1, 0, 0, 2], strides = [1, 1, 1, 1]} : vector<1x3x4x2xf32> into vector<2x3x8x4xf32>
//       CHECK:   %[[E6:.*]] = vector.extract_strided_slice %{{.*}} {offsets = [1, 0, 0, 4], sizes = [1, 2, 3, 4], strides = [1, 1, 1, 1]} : vector<2x4x3x8xf32> to vector<1x2x3x4xf32>
//       CHECK:   %[[T6:.*]] = vector.transpose %[[E6]], [0, 2, 3, 1] : vector<1x2x3x4xf32> to vector<1x3x4x2xf32>
//       CHECK:   %[[V6:.*]] = vector.insert_strided_slice %[[T6]], %[[V5]] {offsets = [1, 0, 4, 0], strides = [1, 1, 1, 1]} : vector<1x3x4x2xf32> into vector<2x3x8x4xf32>
//       CHECK:   %[[E7:.*]] = vector.extract_strided_slice %{{.*}} {offsets = [1, 2, 0, 4], sizes = [1, 2, 3, 4], strides = [1, 1, 1, 1]} : vector<2x4x3x8xf32> to vector<1x2x3x4xf32>
//       CHECK:   %[[T7:.*]] = vector.transpose %[[E7]], [0, 2, 3, 1] : vector<1x2x3x4xf32> to vector<1x3x4x2xf32>
//       CHECK:   %[[V7:.*]] = vector.insert_strided_slice %[[T7]], %[[V6]] {offsets = [1, 0, 4, 2], strides = [1, 1, 1, 1]} : vector<1x3x4x2xf32> into vector<2x3x8x4xf32>
//       CHECK:   return %[[V7]] : vector<2x3x8x4xf32>

// -----

func.func @vector_contract_batched(%lhs: vector<8x8x4xf32>, %rhs: vector<8x8x4xf32>, %init: vector<8x8x8xf32>) -> vector<8x8x8xf32> {
  %0 = vector.contract
         {indexing_maps = [affine_map<(d0,d1,d2,c0) -> (d0,d1,c0)>,
                           affine_map<(d0,d1,d2,c0) -> (d0,d2,c0)>,
                           affine_map<(d0,d1,d2,c0) -> (d0,d1,d2)>],
          iterator_types = ["parallel", "parallel", "parallel", "reduction"]}
       %lhs, %rhs, %init : vector<8x8x4xf32>, vector<8x8x4xf32> into vector<8x8x8xf32>
  return %0 : vector<8x8x8xf32>
}


//    CHECK-LABEL: vector_contract_batched
// CHECK-COUNT-16: vector.contract
//      CHECK-NOT: vector.contract
//          CHECK: return

//    UNROLL-LABEL: vector_contract_batched
//  UNROLL-COUNT-1: vector.contract
//      UNROLL-NOT: vector.contract
//          UNROLL: return


//    BATCHED-LABEL: vector_contract_batched
// BATCHED-COUNT-16: vector.contract
//      BATCHED-NOT: vector.contract
//          BATCHED: return


func.func @vector_broadcast(%v: vector<4xf32>) -> vector<4x4xf32> {
  %0 = vector.broadcast %v : vector<4xf32> to vector<4x4xf32>
  return %0 : vector<4x4xf32>
}

// CHECK-LABEL: func @vector_broadcast
//  CHECK-SAME: [[arg0:%.+]]: vector<4xf32>
//       CHECK: [[c:%.+]] = arith.constant dense<0.000000e+00> : vector<4x4xf32>
//       CHECK: [[s0:%.+]] = vector.extract_strided_slice [[arg0]] {offsets = [0], sizes = [2], strides = [1]} : vector<4xf32> to vector<2xf32>
//       CHECK: [[b0:%.+]] = vector.broadcast [[s0]] : vector<2xf32> to vector<2x2xf32>
//       CHECK: [[r0:%.+]] = vector.insert_strided_slice [[b0]], [[c]] {offsets = [0, 0], strides = [1, 1]} : vector<2x2xf32> into vector<4x4xf32>
//       CHECK: [[s1:%.+]] = vector.extract_strided_slice [[arg0]] {offsets = [2], sizes = [2], strides = [1]} : vector<4xf32> to vector<2xf32>
//       CHECK: [[b1:%.+]] = vector.broadcast [[s1]] : vector<2xf32> to vector<2x2xf32>
//       CHECK: [[r1:%.+]] = vector.insert_strided_slice [[b1]], [[r0]] {offsets = [0, 2], strides = [1, 1]} : vector<2x2xf32> into vector<4x4xf32>
//       CHECK: [[s2:%.+]] = vector.extract_strided_slice [[arg0]] {offsets = [0], sizes = [2], strides = [1]} : vector<4xf32> to vector<2xf32>
//       CHECK: [[b2:%.+]] = vector.broadcast [[s2]] : vector<2xf32> to vector<2x2xf32>
//       CHECK: [[r2:%.+]] = vector.insert_strided_slice [[b2]], [[r1]] {offsets = [2, 0], strides = [1, 1]} : vector<2x2xf32> into vector<4x4xf32>
//       CHECK: [[s3:%.+]] = vector.extract_strided_slice [[arg0]] {offsets = [2], sizes = [2], strides = [1]} : vector<4xf32> to vector<2xf32>
//       CHECK: [[b3:%.+]] = vector.broadcast [[s3]] : vector<2xf32> to vector<2x2xf32>
//       CHECK: [[r3:%.+]] = vector.insert_strided_slice [[b3]], [[r2]] {offsets = [2, 2], strides = [1, 1]} : vector<2x2xf32> into vector<4x4xf32>
<<<<<<< HEAD
//       CHECK: return [[r3]]
=======
//       CHECK: return [[r3]] : vector<4x4xf32>

func.func @vector_broadcast_with_leading_unit_dim(%v: vector<1x4xf32>) -> vector<4x4xf32> {
  %0 = vector.broadcast %v : vector<1x4xf32> to vector<4x4xf32>
  return %0 : vector<4x4xf32>
}

// CHECK-LABEL: func.func @vector_broadcast_with_leading_unit_dim
//  CHECK-SAME: ([[arg0:%.+]]: vector<1x4xf32>) -> vector<4x4xf32> {
//       CHECK: [[c:%.+]] = arith.constant dense<0.000000e+00> : vector<4x4xf32>
//       CHECK: [[s0:%.+]] = vector.extract_strided_slice [[arg0]] {offsets = [0, 0], sizes = [1, 2], strides = [1, 1]} : vector<1x4xf32> to vector<1x2xf32>
//       CHECK: [[b0:%.+]] = vector.broadcast [[s0]] : vector<1x2xf32> to vector<2x2xf32>
//       CHECK: [[r0:%.+]] = vector.insert_strided_slice [[b0]], [[c]] {offsets = [0, 0], strides = [1, 1]} : vector<2x2xf32> into vector<4x4xf32>
//       CHECK: [[s1:%.+]] = vector.extract_strided_slice [[arg0]] {offsets = [0, 2], sizes = [1, 2], strides = [1, 1]} : vector<1x4xf32> to vector<1x2xf32>
//       CHECK: [[b1:%.+]] = vector.broadcast [[s1]] : vector<1x2xf32> to vector<2x2xf32>
//       CHECK: [[r1:%.+]] = vector.insert_strided_slice [[b1]], [[r0]] {offsets = [0, 2], strides = [1, 1]} : vector<2x2xf32> into vector<4x4xf32>
//       CHECK: [[s2:%.+]] = vector.extract_strided_slice [[arg0]] {offsets = [0, 0], sizes = [1, 2], strides = [1, 1]} : vector<1x4xf32> to vector<1x2xf32>
//       CHECK: [[b2:%.+]] = vector.broadcast [[s2]] : vector<1x2xf32> to vector<2x2xf32>
//       CHECK: [[r2:%.+]] = vector.insert_strided_slice [[b2]], [[r1]] {offsets = [2, 0], strides = [1, 1]} : vector<2x2xf32> into vector<4x4xf32>
//       CHECK: [[s3:%.+]] = vector.extract_strided_slice [[arg0]] {offsets = [0, 2], sizes = [1, 2], strides = [1, 1]} : vector<1x4xf32> to vector<1x2xf32>
//       CHECK: [[b3:%.+]] = vector.broadcast [[s3]] : vector<1x2xf32> to vector<2x2xf32>
//       CHECK: [[r3:%.+]] = vector.insert_strided_slice [[b3]], [[r2]] {offsets = [2, 2], strides = [1, 1]} : vector<2x2xf32> into vector<4x4xf32>
//       CHECK: return [[r3]] : vector<4x4xf32>

func.func @vector_broadcast_with_tailing_unit_dim(%v: vector<4x1xf32>) -> vector<4x4xf32> {
  %0 = vector.broadcast %v : vector<4x1xf32> to vector<4x4xf32>
  return %0 : vector<4x4xf32>
}

// CHECK-LABEL: func.func @vector_broadcast_with_tailing_unit_dim
//  CHECK-SAME: ([[arg0:%.+]]: vector<4x1xf32>) -> vector<4x4xf32> {
//       CHECK: [[c:%.+]] = arith.constant dense<0.000000e+00> : vector<4x4xf32>
//       CHECK: [[s0:%.+]] = vector.extract_strided_slice [[arg0]] {offsets = [0, 0], sizes = [2, 1], strides = [1, 1]} : vector<4x1xf32> to vector<2x1xf32>
//       CHECK: [[b0:%.+]] = vector.broadcast [[s0]] : vector<2x1xf32> to vector<2x2xf32>
//       CHECK: [[r0:%.+]] = vector.insert_strided_slice [[b0]], [[c]] {offsets = [0, 0], strides = [1, 1]} : vector<2x2xf32> into vector<4x4xf32>
//       CHECK: [[s1:%.+]] = vector.extract_strided_slice [[arg0]] {offsets = [0, 0], sizes = [2, 1], strides = [1, 1]} : vector<4x1xf32> to vector<2x1xf32>
//       CHECK: [[b1:%.+]] = vector.broadcast [[s1]] : vector<2x1xf32> to vector<2x2xf32>
//       CHECK: [[r1:%.+]] = vector.insert_strided_slice [[b1]], [[r0]] {offsets = [0, 2], strides = [1, 1]} : vector<2x2xf32> into vector<4x4xf32>
//       CHECK: [[s2:%.+]] = vector.extract_strided_slice [[arg0]] {offsets = [2, 0], sizes = [2, 1], strides = [1, 1]} : vector<4x1xf32> to vector<2x1xf32>
//       CHECK: [[b2:%.+]] = vector.broadcast [[s2]] : vector<2x1xf32> to vector<2x2xf32>
//       CHECK: [[r2:%.+]] = vector.insert_strided_slice [[b2]], [[r1]] {offsets = [2, 0], strides = [1, 1]} : vector<2x2xf32> into vector<4x4xf32>
//       CHECK: [[s3:%.+]] = vector.extract_strided_slice [[arg0]] {offsets = [2, 0], sizes = [2, 1], strides = [1, 1]} : vector<4x1xf32> to vector<2x1xf32>
//       CHECK: [[b3:%.+]] = vector.broadcast [[s3]] : vector<2x1xf32> to vector<2x2xf32>
//       CHECK: [[r3:%.+]] = vector.insert_strided_slice [[b3]], [[r2]] {offsets = [2, 2], strides = [1, 1]} : vector<2x2xf32> into vector<4x4xf32>
//       CHECK: return [[r3]] : vector<4x4xf32>
>>>>>>> d1b0b4bb
<|MERGE_RESOLUTION|>--- conflicted
+++ resolved
@@ -333,9 +333,6 @@
 //       CHECK: [[s3:%.+]] = vector.extract_strided_slice [[arg0]] {offsets = [2], sizes = [2], strides = [1]} : vector<4xf32> to vector<2xf32>
 //       CHECK: [[b3:%.+]] = vector.broadcast [[s3]] : vector<2xf32> to vector<2x2xf32>
 //       CHECK: [[r3:%.+]] = vector.insert_strided_slice [[b3]], [[r2]] {offsets = [2, 2], strides = [1, 1]} : vector<2x2xf32> into vector<4x4xf32>
-<<<<<<< HEAD
-//       CHECK: return [[r3]]
-=======
 //       CHECK: return [[r3]] : vector<4x4xf32>
 
 func.func @vector_broadcast_with_leading_unit_dim(%v: vector<1x4xf32>) -> vector<4x4xf32> {
@@ -380,5 +377,4 @@
 //       CHECK: [[s3:%.+]] = vector.extract_strided_slice [[arg0]] {offsets = [2, 0], sizes = [2, 1], strides = [1, 1]} : vector<4x1xf32> to vector<2x1xf32>
 //       CHECK: [[b3:%.+]] = vector.broadcast [[s3]] : vector<2x1xf32> to vector<2x2xf32>
 //       CHECK: [[r3:%.+]] = vector.insert_strided_slice [[b3]], [[r2]] {offsets = [2, 2], strides = [1, 1]} : vector<2x2xf32> into vector<4x4xf32>
-//       CHECK: return [[r3]] : vector<4x4xf32>
->>>>>>> d1b0b4bb
+//       CHECK: return [[r3]] : vector<4x4xf32>